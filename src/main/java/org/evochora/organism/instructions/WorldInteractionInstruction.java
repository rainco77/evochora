package org.evochora.organism.instructions;

import org.evochora.Config;
import org.evochora.Simulation;
import org.evochora.assembler.AssemblerOutput;
import org.evochora.organism.IWorldModifyingInstruction;
import org.evochora.organism.Instruction;
import org.evochora.organism.Organism;
import org.evochora.world.Symbol;
import org.evochora.world.World;

import java.util.ArrayList;
import java.util.Arrays;
import java.util.List;
import java.util.Map;
import java.util.NoSuchElementException;

public class WorldInteractionInstruction extends Instruction implements IWorldModifyingInstruction {

    private int[] targetCoordinate; // Wird zur Laufzeit für die Konfliktlösung gesetzt

    public WorldInteractionInstruction(Organism organism, int fullOpcodeId) {
        super(organism, fullOpcodeId);
    }

    @Override
    public void execute(Simulation simulation) {
        try {
            List<Operand> operands = resolveOperands(simulation.getWorld());
            String opName = getName();
            World world = simulation.getWorld();

            // Bestimme das Ziel und den Vektor basierend auf dem Befehl
            Object valueToWrite = null;
            int[] vector;
            int targetReg = -1;

            if (opName.endsWith("S")) { // Stack-Varianten (SCNS, SEKS, PEKS, POKS)
                vector = (int[]) operands.get(0).value();
                if (opName.equals("POKS")) {
                    valueToWrite = operands.get(1).value();
                }
<<<<<<< HEAD
            } else if (opName.equals("SEEK")) { // Register-Variante von SEEK hat nur einen Vektor-Operand
                vector = (int[]) operands.get(0).value();
            } else { // Register- und Immediate-Varianten (mit Ziel-/Quell-Register)
=======
            } else if (opName.equals("SEKI")) {
                vector = (int[]) operands.get(0).value();
            } else { // Register- und Immediate-Varianten
>>>>>>> e6d64ac6
                targetReg = operands.get(0).rawSourceId();
                vector = (int[]) operands.get(1).value();
                if (opName.startsWith("POKE")) {
                    valueToWrite = readOperand(targetReg);
                }
            }

            this.targetCoordinate = organism.getTargetCoordinate(organism.getDp(), vector, world);

            switch (opName) {
                case "PEEK", "PEKI", "PEKS" -> handlePeek(world, targetReg);
                case "POKE", "POKI", "POKS" -> handlePoke(world, valueToWrite);
                case "SCAN", "SCNI", "SCNS" -> handleScan(world, targetReg);
                case "SEEK", "SEKI", "SEKS" -> handleSeek(world);
                default -> organism.instructionFailed("Unknown world interaction: " + opName);
            }

        } catch (NoSuchElementException e) {
            organism.instructionFailed("Stack underflow during world interaction.");
        } catch (ClassCastException | ArrayIndexOutOfBoundsException e) {
            organism.instructionFailed("Invalid operand types for world interaction.");
        }
    }

    private void handlePeek(World world, int targetReg) {
        if (getConflictStatus() == ConflictResolutionStatus.WON_EXECUTION || getConflictStatus() == ConflictResolutionStatus.NOT_APPLICABLE) {
            Symbol s = world.getSymbol(targetCoordinate);
            if (s.isEmpty()) {
                organism.instructionFailed("PEEK: Target cell is empty.");
                setConflictStatus(ConflictResolutionStatus.LOST_TARGET_EMPTY);
                return;
            }

            Object valueToStore;
            if (s.type() == Config.TYPE_ENERGY) {
                int energyToTake = Math.min(s.toScalarValue(), Config.MAX_ORGANISM_ENERGY - organism.getEr());
                organism.addEr(energyToTake);
                valueToStore = new Symbol(Config.TYPE_ENERGY, energyToTake).toInt();
            } else {
                valueToStore = s.toInt();
            }

            if (getName().endsWith("S")) { // PEKS
                organism.getDataStack().push(valueToStore);
            } else { // PEEK, PEKI
                writeOperand(targetReg, valueToStore);
            }
            world.setSymbol(new Symbol(Config.TYPE_CODE, 0), targetCoordinate);
        }
    }

    private void handlePoke(World world, Object valueToWrite) {
        if (getConflictStatus() == ConflictResolutionStatus.WON_EXECUTION || getConflictStatus() == ConflictResolutionStatus.NOT_APPLICABLE) {
            if (valueToWrite instanceof int[]) {
                organism.instructionFailed("POKE: Cannot write vectors to the world.");
                return;
            }
            if (world.getSymbol(targetCoordinate).isEmpty()) {
                world.setSymbol(Symbol.fromInt((Integer)valueToWrite), targetCoordinate);
            } else {
                organism.instructionFailed("POKE: Target cell is not empty.");
                setConflictStatus(ConflictResolutionStatus.LOST_TARGET_OCCUPIED);
            }
        }
    }

    private void handleScan(World world, int targetReg) {
        Symbol s = world.getSymbol(targetCoordinate);
        if (getName().endsWith("S")) { // SCNS
            organism.getDataStack().push(s.toInt());
        } else { // SCAN, SCNI
            writeOperand(targetReg, s.toInt());
        }
    }

    private void handleSeek(World world) {
        if (world.getSymbol(targetCoordinate).isEmpty()) {
            organism.setDp(targetCoordinate);
        } else {
            organism.instructionFailed("SEEK: Target cell is not empty.");
        }
    }


    public static Instruction plan(Organism organism, World world) {
        int fullOpcodeId = world.getSymbol(organism.getIp()).toInt();
        return new WorldInteractionInstruction(organism, fullOpcodeId);
    }

    public static AssemblerOutput assemble(String[] args, Map<String, Integer> registerMap, Map<String, Integer> labelMap, String instructionName) {
        String name = instructionName.toUpperCase();

        if (name.endsWith("S")) { // SCNS, SEKS, PEKS, POKS
            if (args.length != 0) throw new IllegalArgumentException(name + " expects no arguments.");
            return new AssemblerOutput.CodeSequence(List.of());
        } else if (name.endsWith("I")) { // PEKI, POKI, SCNI, SEKI
            if (name.equals("SEKI")) {
                if (args.length != 1) throw new IllegalArgumentException("SEKI expects 1 vector argument.");
            } else {
                if (args.length != 2) throw new IllegalArgumentException(name + " expects a register and a vector.");
            }

            Integer reg = name.equals("SEKI") ? 0 : resolveRegToken(args[0], registerMap);
            if (reg == null) throw new IllegalArgumentException("Invalid register for " + name);

            String vecArg = name.equals("SEKI") ? args[0] : args[1];
            String[] comps = vecArg.split("\\|");
            if (comps.length != Config.WORLD_DIMENSIONS) throw new IllegalArgumentException("Invalid vector dimensionality for " + name);

            List<Integer> machineCode = new ArrayList<>();
            if (!name.equals("SEKI")) {
                machineCode.add(new Symbol(Config.TYPE_DATA, reg).toInt());
            }
            for (String c : comps) {
                machineCode.add(new Symbol(Config.TYPE_DATA, Integer.parseInt(c.strip())).toInt());
            }
            return new AssemblerOutput.CodeSequence(machineCode);
        } else { // PEEK, POKE, SCAN, SEEK
            if (name.equals("SEEK")) {
                if (args.length != 1) throw new IllegalArgumentException("SEEK expects 1 vector register argument.");
                Integer vecReg = resolveRegToken(args[0], registerMap);
                if (vecReg == null) throw new IllegalArgumentException("Invalid register for SEEK");
                return new AssemblerOutput.CodeSequence(List.of(new Symbol(Config.TYPE_DATA, vecReg).toInt()));
            } else {
                if (args.length != 2) throw new IllegalArgumentException(name + " expects a register and a vector register.");
                Integer reg1 = resolveRegToken(args[0], registerMap);
                Integer reg2 = resolveRegToken(args[1], registerMap);
                if (reg1 == null || reg2 == null) throw new IllegalArgumentException("Invalid register for " + name);
                return new AssemblerOutput.CodeSequence(List.of(new Symbol(Config.TYPE_DATA, reg1).toInt(), new Symbol(Config.TYPE_DATA, reg2).toInt()));
            }
        }
    }

    @Override
    public List<int[]> getTargetCoordinates() {
        if (targetCoordinate == null) {
            try {
                List<Operand> operands = resolveOperands(organism.getSimulation().getWorld());
                String opName = getName();
                int[] vector;

                if (opName.endsWith("S")) {
                    vector = (int[]) operands.get(0).value();
                } else if (opName.equals("SEKI")) {
                    vector = (int[]) operands.get(0).value();
                } else {
                    vector = (int[]) operands.get(1).value();
                }
                this.targetCoordinate = organism.getTargetCoordinate(organism.getDp(), vector, organism.getSimulation().getWorld());
            } catch (Exception e) {
                // Return empty list if operands can't be resolved yet.
                return List.of();
            }
        }
        return List.of(targetCoordinate);
    }
}<|MERGE_RESOLUTION|>--- conflicted
+++ resolved
@@ -40,15 +40,9 @@
                 if (opName.equals("POKS")) {
                     valueToWrite = operands.get(1).value();
                 }
-<<<<<<< HEAD
-            } else if (opName.equals("SEEK")) { // Register-Variante von SEEK hat nur einen Vektor-Operand
-                vector = (int[]) operands.get(0).value();
-            } else { // Register- und Immediate-Varianten (mit Ziel-/Quell-Register)
-=======
-            } else if (opName.equals("SEKI")) {
+            } else if (opName.equals("SEKI") || opName.equals("SEEK")) {
                 vector = (int[]) operands.get(0).value();
             } else { // Register- und Immediate-Varianten
->>>>>>> e6d64ac6
                 targetReg = operands.get(0).rawSourceId();
                 vector = (int[]) operands.get(1).value();
                 if (opName.startsWith("POKE")) {
@@ -167,42 +161,18 @@
             }
             return new AssemblerOutput.CodeSequence(machineCode);
         } else { // PEEK, POKE, SCAN, SEEK
-            if (name.equals("SEEK")) {
-                if (args.length != 1) throw new IllegalArgumentException("SEEK expects 1 vector register argument.");
-                Integer vecReg = resolveRegToken(args[0], registerMap);
-                if (vecReg == null) throw new IllegalArgumentException("Invalid register for SEEK");
-                return new AssemblerOutput.CodeSequence(List.of(new Symbol(Config.TYPE_DATA, vecReg).toInt()));
-            } else {
-                if (args.length != 2) throw new IllegalArgumentException(name + " expects a register and a vector register.");
-                Integer reg1 = resolveRegToken(args[0], registerMap);
-                Integer reg2 = resolveRegToken(args[1], registerMap);
-                if (reg1 == null || reg2 == null) throw new IllegalArgumentException("Invalid register for " + name);
-                return new AssemblerOutput.CodeSequence(List.of(new Symbol(Config.TYPE_DATA, reg1).toInt(), new Symbol(Config.TYPE_DATA, reg2).toInt()));
-            }
+            if (args.length != 2) throw new IllegalArgumentException(name + " expects two register arguments.");
+            Integer reg1 = resolveRegToken(args[0], registerMap);
+            Integer reg2 = resolveRegToken(args[1], registerMap);
+            if (reg1 == null || reg2 == null) throw new IllegalArgumentException("Invalid register for " + name);
+            return new AssemblerOutput.CodeSequence(List.of(new Symbol(Config.TYPE_DATA, reg1).toInt(), new Symbol(Config.TYPE_DATA, reg2).toInt()));
         }
     }
 
     @Override
     public List<int[]> getTargetCoordinates() {
-        if (targetCoordinate == null) {
-            try {
-                List<Operand> operands = resolveOperands(organism.getSimulation().getWorld());
-                String opName = getName();
-                int[] vector;
-
-                if (opName.endsWith("S")) {
-                    vector = (int[]) operands.get(0).value();
-                } else if (opName.equals("SEKI")) {
-                    vector = (int[]) operands.get(0).value();
-                } else {
-                    vector = (int[]) operands.get(1).value();
-                }
-                this.targetCoordinate = organism.getTargetCoordinate(organism.getDp(), vector, organism.getSimulation().getWorld());
-            } catch (Exception e) {
-                // Return empty list if operands can't be resolved yet.
-                return List.of();
-            }
-        }
-        return List.of(targetCoordinate);
+        // This needs to be calculated during planning/execution, as it depends on runtime DP.
+        // The `execute` method now sets this field.
+        return (targetCoordinate != null) ? List.of(targetCoordinate) : List.of();
     }
 }