package org.evochora.compiler.instructions;

import org.evochora.compiler.Compiler;
import org.evochora.compiler.api.ProgramArtifact;
import org.evochora.runtime.Config;
import org.evochora.runtime.Simulation;
import org.evochora.runtime.model.Environment;
import org.evochora.runtime.model.Molecule;
import org.evochora.runtime.model.Organism;
import org.evochora.runtime.isa.Instruction;
import org.junit.jupiter.api.BeforeAll;
import org.junit.jupiter.api.Tag;
import org.junit.jupiter.api.Test;

import java.util.Arrays;
import java.util.Map;

import static org.assertj.core.api.Assertions.assertThat;

/**
 * Contains integration tests for the compilation and execution of arithmetic instructions.
 * These tests run the full pipeline from source code compilation to execution in a simulated environment,
 * verifying that the final state of the organism's registers is correct.
 * These are tagged as "integration" tests because they span the compiler and runtime subsystems.
 */
public class ArithmeticInstructionCompilerTest {

	@BeforeAll
	static void setUp() {
		Instruction.init();
	}

	private static class RunResult {
		final Simulation sim;
		final Environment env;
		final Organism org;
		RunResult(Simulation sim, Environment env, Organism org) { this.sim = sim; this.env = env; this.org = org; }
	}

	/**
	 * Compiles the given source code, loads it into a new simulation, creates an organism,
	 * runs the simulation for a specified number of ticks, and returns the final state.
	 *
	 * @param source The source code to compile.
	 * @param ticks The number of simulation ticks to execute.
	 * @return A {@link RunResult} containing the final state of the simulation, environment, and organism.
	 * @throws Exception if compilation or simulation fails.
	 */
	private RunResult compileAndRun(String source, int ticks) throws Exception {
		Compiler compiler = new Compiler();
		ProgramArtifact artifact = compiler.compile(Arrays.asList(source.split("\\r?\\n")), "arith_auto.s");
		assertThat(artifact).isNotNull();

		Environment env = new Environment(new int[]{64, 64}, true);
		Simulation sim = new Simulation(env);

		for (Map.Entry<int[], Integer> e : artifact.machineCodeLayout().entrySet()) {
			int[] rel = e.getKey();
			int[] abs = new int[]{rel[0], rel[1]};
			env.setMolecule(Molecule.fromInt(e.getValue()), abs);
		}

		Organism org = Organism.create(sim, new int[]{0, 0}, 1000, sim.getLogger());
		org.setProgramId(artifact.programId());
		sim.addOrganism(org);

		for (int i = 0; i < ticks; i++) sim.tick();
		return new RunResult(sim, env, org);
	}

	/**
	 * Verifies the end-to-end functionality of a suite of scalar arithmetic instructions,
	 * including both register-based (ADDR, ADDI, etc.) and stack-based (ADDS, SUBS, etc.) variants.
	 * This is an integration test.
	 *
	 * @throws Exception if compilation or simulation fails.
	 */
	@Test
<<<<<<< HEAD
    @Tag("unit")
=======
	@Tag("integration")
>>>>>>> 8e2df39d
	void testADDR_ADDI_SUBR_SUBI_MULI_DIVI_MODI_and_stack_variants() throws Exception {
		String program = String.join("\n",
				"SETI %DR0 DATA:5",
				"SETI %DR1 DATA:7",
				"ADDR %DR0 %DR1", // DR0 = 12
				"ADDI %DR0 DATA:3", // DR0 = 15
				"SUBR %DR0 %DR1", // DR0 = 8
				"SUBI %DR0 DATA:2", // DR0 = 6
				"MULI %DR0 DATA:3", // DR0 = 18
				"DIVI %DR0 DATA:3", // DR0 = 6
				"MODI %DR0 DATA:4", // DR0 = 2
				// stack variants
				"PUSI DATA:10",
				"PUSI DATA:4",
				"ADDS", // push 14
				"PUSI DATA:20",
				"PUSI DATA:3",
				"SUBS", // push 17 (20-3)
				"PUSI DATA:2",
				"MULS", // 14*2 -> 28 on stack top
				"PUSI DATA:5",
				"DIVS", // 28/5 -> 5 (int div)
				"PUSI DATA:9",
				"MODS", // 5%9 -> 5
				"POP %DR2", // DR2 = 5
				"NOP"
		);

		RunResult r = compileAndRun(program, 50);
		Object dr0 = r.org.readOperand(0);
		Object dr1 = r.org.readOperand(1);
		Object dr2 = r.org.readOperand(2);

		assertThat(dr1).isNotNull();
		assertThat(dr0).isInstanceOf(Integer.class);
		assertThat(Molecule.fromInt((Integer) dr0).type()).isEqualTo(Config.TYPE_DATA);
		assertThat(dr2).isInstanceOf(Integer.class);
	}

	/**
	 * Verifies the end-to-end functionality of vector addition using the ADDR instruction.
	 * This is an integration test.
	 *
	 * @throws Exception if compilation or simulation fails.
	 */
	@Test
<<<<<<< HEAD
    @Tag("unit")
=======
	@Tag("integration")
>>>>>>> 8e2df39d
	void testVectorADD_SUB_register_variant() throws Exception {
		String program = String.join("\n",
				"SETV %DR0 1|0",
				"SETV %DR1 -1|2",
				"ADDR %DR0 %DR1", // (1,0)+(-1,2) -> (0,2)
				"NOP"
		);
		RunResult r = compileAndRun(program, 20);
		Object dr0 = r.org.readOperand(0);
		assertThat(dr0).isInstanceOf(int[].class);
		int[] v = (int[]) dr0;
		assertThat(v[0]).isZero();
		assertThat(v[1]).isEqualTo(2);
	}
}<|MERGE_RESOLUTION|>--- conflicted
+++ resolved
@@ -76,11 +76,7 @@
 	 * @throws Exception if compilation or simulation fails.
 	 */
 	@Test
-<<<<<<< HEAD
     @Tag("unit")
-=======
-	@Tag("integration")
->>>>>>> 8e2df39d
 	void testADDR_ADDI_SUBR_SUBI_MULI_DIVI_MODI_and_stack_variants() throws Exception {
 		String program = String.join("\n",
 				"SETI %DR0 DATA:5",
@@ -127,11 +123,7 @@
 	 * @throws Exception if compilation or simulation fails.
 	 */
 	@Test
-<<<<<<< HEAD
     @Tag("unit")
-=======
-	@Tag("integration")
->>>>>>> 8e2df39d
 	void testVectorADD_SUB_register_variant() throws Exception {
 		String program = String.join("\n",
 				"SETV %DR0 1|0",
