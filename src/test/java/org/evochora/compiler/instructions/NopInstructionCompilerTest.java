package org.evochora.compiler.instructions;

import org.evochora.compiler.Compiler;
import org.evochora.compiler.api.ProgramArtifact;
import org.evochora.runtime.Config;
import org.evochora.runtime.Simulation;
import org.evochora.runtime.isa.Instruction;
import org.evochora.runtime.model.Environment;
import org.evochora.runtime.model.Molecule;
import org.evochora.runtime.model.Organism;
import org.junit.jupiter.api.BeforeAll;
import org.junit.jupiter.api.Tag;
import org.junit.jupiter.api.Test;

import java.util.Arrays;
import java.util.Map;

import static org.assertj.core.api.Assertions.assertThat;

/**
 * Contains integration tests for the compilation and execution of the NOP instruction.
 * This test runs the full pipeline from source code compilation to execution in a simulated environment.
 * It is tagged as an "integration" test because it spans the compiler and runtime subsystems.
 */
public class NopInstructionCompilerTest {

<<<<<<< HEAD
    @BeforeAll
    static void setUp() {
        Instruction.init();
    }

    @Test
	@Tag("unit")
=======
	/**
	 * Verifies the end-to-end functionality of the NOP instruction.
	 * It compiles and runs a program with NOPs and asserts that the organism
	 * executes them without error and remains alive.
	 * This is an integration test.
	 *
	 * @throws Exception if compilation or simulation fails.
	 */
	@Test
	@Tag("integration")
>>>>>>> 8e2df39d
	void testNOP_executes() throws Exception {
		String program = String.join("\n",
				"NOP",
				"NOP"
		);
		Compiler compiler = new Compiler();
		ProgramArtifact artifact = compiler.compile(Arrays.asList(program.split("\\r?\\n")), "nop_auto.s");
		assertThat(artifact).isNotNull();
		Environment env = new Environment(new int[]{64,64}, true);
		Simulation sim = new Simulation(env);
		for (Map.Entry<int[], Integer> e : artifact.machineCodeLayout().entrySet()) {
			int[] abs = new int[]{e.getKey()[0], e.getKey()[1]};
			env.setMolecule(Molecule.fromInt(e.getValue()), abs);
		}
		Organism org = Organism.create(sim, new int[]{0,0}, 1000, sim.getLogger());
		org.setProgramId(artifact.programId());
		sim.addOrganism(org);
		for (int i=0;i<10;i++) sim.tick();
		assertThat(org.isDead()).isFalse();
	}
}<|MERGE_RESOLUTION|>--- conflicted
+++ resolved
@@ -24,15 +24,11 @@
  */
 public class NopInstructionCompilerTest {
 
-<<<<<<< HEAD
     @BeforeAll
     static void setUp() {
         Instruction.init();
     }
 
-    @Test
-	@Tag("unit")
-=======
 	/**
 	 * Verifies the end-to-end functionality of the NOP instruction.
 	 * It compiles and runs a program with NOPs and asserts that the organism
@@ -42,8 +38,7 @@
 	 * @throws Exception if compilation or simulation fails.
 	 */
 	@Test
-	@Tag("integration")
->>>>>>> 8e2df39d
+	@Tag("unit")
 	void testNOP_executes() throws Exception {
 		String program = String.join("\n",
 				"NOP",
