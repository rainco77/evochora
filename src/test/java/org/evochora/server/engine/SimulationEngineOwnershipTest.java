--- conflicted
+++ resolved
@@ -19,7 +19,6 @@
 class SimulationEngineOwnershipTest {
 
     /**
-<<<<<<< HEAD
      * Wait for a condition to be true, checking every 10ms
      * @param condition The condition to wait for
      * @param timeoutMs Maximum time to wait in milliseconds
@@ -29,7 +28,7 @@
     private boolean waitForCondition(BooleanSupplier condition, long timeoutMs, String description) {
         long startTime = System.currentTimeMillis();
         long checkInterval = 10; // Check every 10ms for faster response
-        
+
         while (!condition.getAsBoolean()) {
             if (System.currentTimeMillis() - startTime > timeoutMs) {
                 System.out.println("Timeout waiting for: " + description);
@@ -45,7 +44,7 @@
         return true;
     }
 
-=======
+    /**
      * Verifies that the SimulationEngine can be started and that it initializes its
      * internal Simulation and Environment objects correctly. The test then shuts down the engine.
      * Although named to imply an ownership test, this test currently only covers the basic
@@ -55,9 +54,8 @@
      *
      * @throws Exception if thread operations fail.
      */
->>>>>>> 8e2df39d
     @Test
-    @Tag("integration")
+    @Tag("unit")
     void places_code_and_world_objects_with_ownership() throws Exception {
         var queue = new InMemoryTickQueue();
         var engine = new SimulationEngine(queue, new int[]{10, 10}, true); // Small world
