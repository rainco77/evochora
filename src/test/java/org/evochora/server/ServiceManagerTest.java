package org.evochora.server;

import org.evochora.server.engine.SimulationEngine;
import org.evochora.server.indexer.DebugIndexer;
import org.evochora.server.persistence.PersistenceService;
import org.evochora.server.http.DebugServer;
import org.evochora.server.queue.InMemoryTickQueue;
import org.evochora.server.config.SimulationConfiguration;
import org.junit.jupiter.api.BeforeEach;
import org.junit.jupiter.api.Test;
import org.junit.jupiter.api.AfterEach;
import org.junit.jupiter.api.Timeout;
import org.junit.jupiter.api.Tag;

import java.util.concurrent.TimeUnit;
import java.util.function.BooleanSupplier;

import static org.junit.jupiter.api.Assertions.*;

/**
 * Contains integration tests for the {@link ServiceManager}.
 * These tests verify that the manager can correctly orchestrate the lifecycle
 * (start, pause, resume, stop) of the entire suite of server services.
 * These are integration tests as they manage the interaction of multiple threaded services.
 */
class ServiceManagerTest {

    private ServiceManager serviceManager;
    private InMemoryTickQueue queue;
    private SimulationConfiguration config;

    @BeforeEach
    void setUp() {
        queue = new InMemoryTickQueue();
        config = new SimulationConfiguration();
        
        // Initialize simulation config
        config.simulation = new SimulationConfiguration.SimulationConfig();
        config.simulation.environment = new SimulationConfiguration.EnvironmentConfig();
        config.simulation.environment.shape = new int[]{10, 10};
        config.simulation.environment.toroidal = true;
        config.simulation.seed = 12345L;
        config.simulation.organisms = new SimulationConfiguration.OrganismDefinition[0];
        config.simulation.energyStrategies = new java.util.ArrayList<>();
        
        // Initialize pipeline config
        config.pipeline = new SimulationConfiguration.PipelineConfig();
        config.pipeline.simulation = new SimulationConfiguration.SimulationServiceConfig();
        config.pipeline.persistence = new SimulationConfiguration.PersistenceServiceConfig();
        config.pipeline.indexer = new SimulationConfiguration.IndexerServiceConfig();
        config.pipeline.server = new SimulationConfiguration.ServerServiceConfig();
        
        // Set default values with in-memory databases for faster tests
        config.pipeline.persistence.batchSize = 1000;
        config.pipeline.persistence.jdbcUrl = "jdbc:sqlite::memory:";
        config.pipeline.indexer.batchSize = 1000;
        config.pipeline.server.port = 0;
        
        serviceManager = new ServiceManager(queue, config);
    }

    @AfterEach
    void tearDown() {
        if (serviceManager != null) {
            serviceManager.stopAll();
        }
    }

    /**
<<<<<<< HEAD
     * Wait for a condition to be true, checking every 10ms
     * @param condition The condition to wait for
     * @param timeoutMs Maximum time to wait in milliseconds
     * @param description Description of what we're waiting for
     * @return true if condition was met, false if timeout occurred
     */
    private boolean waitForCondition(BooleanSupplier condition, long timeoutMs, String description) {
        long startTime = System.currentTimeMillis();
        long checkInterval = 10; // Check every 10ms for faster response
        
        while (!condition.getAsBoolean()) {
            if (System.currentTimeMillis() - startTime > timeoutMs) {
                System.out.println("Timeout waiting for: " + description);
                return false;
            }
            try {
                Thread.sleep(checkInterval);
            } catch (InterruptedException e) {
                Thread.currentThread().interrupt();
                return false;
            }
        }
        return true;
    }

    /**
     * Wait for services to start running
     */
    private boolean waitForServicesStarted(long timeoutMs) {
        return waitForCondition(
            () -> {
                String status = serviceManager.getStatus();
                return status.contains("Simulation: started") &&
                       status.contains("Persistence: started") &&
                       status.contains("Indexer: started") &&
                       status.contains("DebugServer: running");
            },
            timeoutMs,
            "all services to start"
        );
    }

    /**
     * Wait for services to pause
     */
    private boolean waitForServicesPaused(long timeoutMs) {
        return waitForCondition(
            () -> {
                String status = serviceManager.getStatus();
                return status.contains("Simulation: paused") &&
                       status.contains("Persistence: paused") &&
                       status.contains("Indexer: paused") &&
                       status.contains("DebugServer: stopped");
            },
            timeoutMs,
            "all services to pause"
        );
    }

    /**
     * Wait for services to resume
     */
    private boolean waitForServicesResumed(long timeoutMs) {
        return waitForCondition(
            () -> {
                String status = serviceManager.getStatus();
                return status.contains("Simulation: started") &&
                       status.contains("Persistence: started") &&
                       status.contains("Indexer: started") &&
                       status.contains("DebugServer: running");
            },
            timeoutMs,
            "all services to resume"
        );
    }

    /**
     * Wait for services to stop
     */
    private boolean waitForServicesStopped(long timeoutMs) {
        return waitForCondition(
            () -> {
                String status = serviceManager.getStatus();
                return status.contains("NOT_STARTED") || status.contains("stopped");
            },
            timeoutMs,
            "all services to stop"
        );
    }

=======
     * Verifies that the ServiceManager can be created without errors.
     * This is an integration test.
     */
>>>>>>> 8e2df39d
    @Test
    @Tag("integration")
    void testServiceManagerCreation() {
        assertNotNull(serviceManager);
    }

    /**
     * Verifies that the ServiceManager can start all registered services.
     * This is an integration test of the service lifecycle.
     * @throws InterruptedException if the thread is interrupted while waiting.
     */
    @Test
    @Tag("integration")
<<<<<<< HEAD
    @Timeout(value = 10, unit = TimeUnit.SECONDS)
=======
    @Timeout(value = 15, unit = TimeUnit.SECONDS)
>>>>>>> 8e2df39d
    void testStartAllServices() throws InterruptedException {
        // Start all services
        serviceManager.startAll();
        
        // Wait for services to start
        assertTrue(waitForServicesStarted(2000));
        
        // Get status to verify services are running
        String status = serviceManager.getStatus();
        assertNotNull(status);
        assertTrue(status.contains("Simulation: started"));
        assertTrue(status.contains("Persistence: started"));
        assertTrue(status.contains("Indexer: started"));
        assertTrue(status.contains("DebugServer: running"));
    }

    /**
     * Verifies that the ServiceManager can pause all registered services.
     * This is an integration test of the service lifecycle.
     * @throws InterruptedException if the thread is interrupted while waiting.
     */
    @Test
    @Tag("integration")
<<<<<<< HEAD
    @Timeout(value = 15, unit = TimeUnit.SECONDS)
=======
    @Timeout(value = 20, unit = TimeUnit.SECONDS)
>>>>>>> 8e2df39d
    void testPauseAllServices() throws InterruptedException {
        // Start all services
        serviceManager.startAll();
        assertTrue(waitForServicesStarted(2000));
        
        // Pause all services
        serviceManager.pauseAll();
        assertTrue(waitForServicesPaused(2000));
        
        // Get status to verify services are paused
        String status = serviceManager.getStatus();
        assertNotNull(status);
        assertTrue(status.contains("Simulation: paused"));
        assertTrue(status.contains("Persistence: paused"));
        assertTrue(status.contains("Indexer: paused"));
        // DebugServer should be stopped when paused
        assertTrue(status.contains("DebugServer: stopped"));
    }

    /**
     * Verifies that the ServiceManager can resume all paused services.
     * This is an integration test of the service lifecycle.
     * @throws InterruptedException if the thread is interrupted while waiting.
     */
    @Test
    @Tag("integration")
<<<<<<< HEAD
    @Timeout(value = 15, unit = TimeUnit.SECONDS)
=======
    @Timeout(value = 20, unit = TimeUnit.SECONDS)
>>>>>>> 8e2df39d
    void testResumeAllServices() throws InterruptedException {
        // Start all services
        serviceManager.startAll();
        assertTrue(waitForServicesStarted(2000));
        
        // Pause all services
        serviceManager.pauseAll();
        assertTrue(waitForServicesPaused(2000));
        
        // Resume all services
        serviceManager.resumeAll();
        assertTrue(waitForServicesResumed(2000));
        
        // Get status to verify services are running again
        String status = serviceManager.getStatus();
        assertNotNull(status);
        assertTrue(status.contains("Simulation: started"));
        assertTrue(status.contains("Persistence: started"));
        assertTrue(status.contains("Indexer: started"));
        assertTrue(status.contains("DebugServer: running"));
    }

    /**
     * Verifies that the ServiceManager can start a single, specific service by name.
     * This is an integration test of the service lifecycle.
     * @throws InterruptedException if the thread is interrupted while waiting.
     */
    @Test
    @Tag("integration")
<<<<<<< HEAD
    @Timeout(value = 10, unit = TimeUnit.SECONDS)
=======
    @Timeout(value = 15, unit = TimeUnit.SECONDS)
>>>>>>> 8e2df39d
    void testStartSpecificService() throws InterruptedException {
        // Start only simulation service
        serviceManager.startService("simulation");
        assertTrue(waitForCondition(
            () -> {
                String status = serviceManager.getStatus();
                return status.contains("Simulation: started");
            },
            1000,
            "simulation service to start"
        ));
        
        String status = serviceManager.getStatus();
        assertTrue(status.contains("Simulation: started"));
        assertTrue(status.contains("Persistence: NOT_STARTED"));
        assertTrue(status.contains("Indexer: NOT_STARTED"));
        assertTrue(status.contains("DebugServer: NOT_STARTED"));
    }

    /**
     * Verifies that the ServiceManager can pause a single, specific service by name.
     * This is an integration test of the service lifecycle.
     * @throws InterruptedException if the thread is interrupted while waiting.
     */
    @Test
    @Tag("integration")
<<<<<<< HEAD
    @Timeout(value = 15, unit = TimeUnit.SECONDS)
=======
    @Timeout(value = 20, unit = TimeUnit.SECONDS)
>>>>>>> 8e2df39d
    void testPauseSpecificService() throws InterruptedException {
        // Start all services
        serviceManager.startAll();
        assertTrue(waitForServicesStarted(2000));
        
        // Pause only persistence service
        serviceManager.pauseService("persistence");
        assertTrue(waitForCondition(
            () -> {
                String status = serviceManager.getStatus();
                return status.contains("Persistence: paused");
            },
            2000,
            "persistence service to pause"
        ));
        
        String status = serviceManager.getStatus();
        assertTrue(status.contains("Simulation: started"));
        assertTrue(status.contains("Persistence: paused"));
        assertTrue(status.contains("Indexer: started"));
        assertTrue(status.contains("DebugServer: running"));
    }

    /**
     * Verifies that the ServiceManager can resume a single, specific service by name.
     * This is an integration test of the service lifecycle.
     * @throws InterruptedException if the thread is interrupted while waiting.
     */
    @Test
    @Tag("integration")
<<<<<<< HEAD
    @Timeout(value = 15, unit = TimeUnit.SECONDS)
=======
    @Timeout(value = 20, unit = TimeUnit.SECONDS)
>>>>>>> 8e2df39d
    void testResumeSpecificService() throws InterruptedException {
        // Start all services
        serviceManager.startAll();
        assertTrue(waitForServicesStarted(2000));
        
        // Pause persistence service
        serviceManager.pauseService("persistence");
        assertTrue(waitForCondition(
            () -> {
                String status = serviceManager.getStatus();
                return status.contains("Persistence: paused");
            },
            2000,
            "persistence service to pause"
        ));
        
        // Resume persistence service
        serviceManager.resumeService("persistence");
        assertTrue(waitForCondition(
            () -> {
                String status = serviceManager.getStatus();
                return status.contains("Persistence: started");
            },
            2000,
            "persistence service to resume"
        ));
        
        String status = serviceManager.getStatus();
        assertTrue(status.contains("Simulation: started"));
        assertTrue(status.contains("Persistence: started"));
        assertTrue(status.contains("Indexer: started"));
        assertTrue(status.contains("DebugServer: running"));
    }

    /**
     * Verifies that the ServiceManager can gracefully shut down all services.
     * This is an integration test of the service lifecycle.
     * @throws InterruptedException if the thread is interrupted while waiting.
     */
    @Test
    @Tag("integration")
<<<<<<< HEAD
    @Timeout(value = 15, unit = TimeUnit.SECONDS)
=======
    @Timeout(value = 20, unit = TimeUnit.SECONDS)
>>>>>>> 8e2df39d
    void testShutdownAllServices() throws InterruptedException {
        // Start all services
        serviceManager.startAll();
        assertTrue(waitForServicesStarted(2000));
        
        // Verify services are running
        String runningStatus = serviceManager.getStatus();
        assertTrue(runningStatus.contains("started") || runningStatus.contains("running"));
        
        // Shutdown all services
        serviceManager.stopAll();
        assertTrue(waitForServicesStopped(2000));
        
        // Verify all services are stopped
        String stoppedStatus = serviceManager.getStatus();
        assertTrue(stoppedStatus.contains("NOT_STARTED") || stoppedStatus.contains("stopped"));
    }

    /**
     * Verifies that the ServiceManager can be initialized with a custom configuration.
     * This is an integration test.
     */
    @Test
    @Tag("integration")
    void testServiceManagerWithCustomConfig() {
        // Test with custom batch sizes
        config.pipeline.persistence.batchSize = 500;
        config.pipeline.indexer.batchSize = 2000;
        
        ServiceManager customManager = new ServiceManager(queue, config);
        assertNotNull(customManager);
        
        customManager.stopAll();
    }

    /**
     * Verifies that the ServiceManager handles requests for unknown service names gracefully.
     * This is an integration test for error handling.
     */
    @Test
    @Tag("integration")
    void testUnknownServiceName() {
        // Test handling of unknown service names
        serviceManager.startService("unknown");
        serviceManager.pauseService("unknown");
        serviceManager.resumeService("unknown");
        
        // Should not throw exceptions, just log warnings
        assertNotNull(serviceManager.getStatus());
    }
}<|MERGE_RESOLUTION|>--- conflicted
+++ resolved
@@ -67,7 +67,6 @@
     }
 
     /**
-<<<<<<< HEAD
      * Wait for a condition to be true, checking every 10ms
      * @param condition The condition to wait for
      * @param timeoutMs Maximum time to wait in milliseconds
@@ -77,7 +76,7 @@
     private boolean waitForCondition(BooleanSupplier condition, long timeoutMs, String description) {
         long startTime = System.currentTimeMillis();
         long checkInterval = 10; // Check every 10ms for faster response
-        
+
         while (!condition.getAsBoolean()) {
             if (System.currentTimeMillis() - startTime > timeoutMs) {
                 System.out.println("Timeout waiting for: " + description);
@@ -158,13 +157,12 @@
         );
     }
 
-=======
+    /**
      * Verifies that the ServiceManager can be created without errors.
      * This is an integration test.
      */
->>>>>>> 8e2df39d
-    @Test
-    @Tag("integration")
+    @Test
+    @Tag("unit")
     void testServiceManagerCreation() {
         assertNotNull(serviceManager);
     }
@@ -176,11 +174,7 @@
      */
     @Test
     @Tag("integration")
-<<<<<<< HEAD
     @Timeout(value = 10, unit = TimeUnit.SECONDS)
-=======
-    @Timeout(value = 15, unit = TimeUnit.SECONDS)
->>>>>>> 8e2df39d
     void testStartAllServices() throws InterruptedException {
         // Start all services
         serviceManager.startAll();
@@ -204,11 +198,7 @@
      */
     @Test
     @Tag("integration")
-<<<<<<< HEAD
     @Timeout(value = 15, unit = TimeUnit.SECONDS)
-=======
-    @Timeout(value = 20, unit = TimeUnit.SECONDS)
->>>>>>> 8e2df39d
     void testPauseAllServices() throws InterruptedException {
         // Start all services
         serviceManager.startAll();
@@ -235,11 +225,7 @@
      */
     @Test
     @Tag("integration")
-<<<<<<< HEAD
     @Timeout(value = 15, unit = TimeUnit.SECONDS)
-=======
-    @Timeout(value = 20, unit = TimeUnit.SECONDS)
->>>>>>> 8e2df39d
     void testResumeAllServices() throws InterruptedException {
         // Start all services
         serviceManager.startAll();
@@ -269,11 +255,7 @@
      */
     @Test
     @Tag("integration")
-<<<<<<< HEAD
     @Timeout(value = 10, unit = TimeUnit.SECONDS)
-=======
-    @Timeout(value = 15, unit = TimeUnit.SECONDS)
->>>>>>> 8e2df39d
     void testStartSpecificService() throws InterruptedException {
         // Start only simulation service
         serviceManager.startService("simulation");
@@ -300,11 +282,7 @@
      */
     @Test
     @Tag("integration")
-<<<<<<< HEAD
     @Timeout(value = 15, unit = TimeUnit.SECONDS)
-=======
-    @Timeout(value = 20, unit = TimeUnit.SECONDS)
->>>>>>> 8e2df39d
     void testPauseSpecificService() throws InterruptedException {
         // Start all services
         serviceManager.startAll();
@@ -335,11 +313,7 @@
      */
     @Test
     @Tag("integration")
-<<<<<<< HEAD
     @Timeout(value = 15, unit = TimeUnit.SECONDS)
-=======
-    @Timeout(value = 20, unit = TimeUnit.SECONDS)
->>>>>>> 8e2df39d
     void testResumeSpecificService() throws InterruptedException {
         // Start all services
         serviceManager.startAll();
@@ -381,11 +355,7 @@
      */
     @Test
     @Tag("integration")
-<<<<<<< HEAD
     @Timeout(value = 15, unit = TimeUnit.SECONDS)
-=======
-    @Timeout(value = 20, unit = TimeUnit.SECONDS)
->>>>>>> 8e2df39d
     void testShutdownAllServices() throws InterruptedException {
         // Start all services
         serviceManager.startAll();
@@ -409,7 +379,7 @@
      * This is an integration test.
      */
     @Test
-    @Tag("integration")
+    @Tag("unit")
     void testServiceManagerWithCustomConfig() {
         // Test with custom batch sizes
         config.pipeline.persistence.batchSize = 500;
@@ -426,7 +396,7 @@
      * This is an integration test for error handling.
      */
     @Test
-    @Tag("integration")
+    @Tag("unit")
     void testUnknownServiceName() {
         // Test handling of unknown service names
         serviceManager.startService("unknown");
