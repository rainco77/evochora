package org.evochora.server;

import org.evochora.server.config.SimulationConfiguration;
import org.evochora.server.contracts.IQueueMessage;
import org.evochora.server.contracts.raw.RawTickState;
import org.evochora.server.engine.SimulationEngine;
import org.evochora.server.queue.InMemoryTickQueue;
import org.evochora.server.queue.ITickMessageQueue;
import org.junit.jupiter.api.AfterEach;
import org.junit.jupiter.api.Test;
import org.junit.jupiter.api.Tag;

import java.nio.file.Files;
import java.nio.file.Path;
import java.time.Duration;
import java.util.concurrent.TimeUnit;
import java.util.function.BooleanSupplier;

import static org.assertj.core.api.Assertions.assertThat;
import static org.junit.jupiter.api.Assertions.assertTimeoutPreemptively;
import static org.junit.jupiter.api.Assertions.assertTrue;

/**
 * Contains integration tests for the lifecycle control of the {@link SimulationEngine}.
 * These tests verify that the engine thread can be correctly started, paused, resumed, and shut down.
 * These are integration tests as they involve managing a live, threaded service.
 */
class SimulationEngineControlTest {

    private SimulationEngine sim;

    @AfterEach
    void tearDown() {
        if (sim != null && sim.isRunning()) {
            sim.shutdown();
            // Wait for shutdown to complete
            try {
                waitForShutdown(1000);
            } catch (InterruptedException e) {
                Thread.currentThread().interrupt();
            }
        }
    }

    /**
<<<<<<< HEAD
     * Wait for a condition to be true, checking every 10ms
     * @param condition The condition to wait for
     * @param timeoutMs Maximum time to wait in milliseconds
     * @param description Description of what we're waiting for
     * @return true if condition was met, false if timeout occurred
     */
    private boolean waitForCondition(BooleanSupplier condition, long timeoutMs, String description) {
=======
     * Helper method to wait until the simulation has reached a specific tick.
     * @param tick The target tick number.
     * @param timeoutMillis The maximum time to wait.
     * @throws InterruptedException if the thread is interrupted while waiting.
     */
    private void waitForTick(long tick, long timeoutMillis) throws InterruptedException {
>>>>>>> 8e2df39d
        long startTime = System.currentTimeMillis();
        long checkInterval = 10; // Check every 10ms for faster response
        
        while (!condition.getAsBoolean()) {
            if (System.currentTimeMillis() - startTime > timeoutMs) {
                System.out.println("Timeout waiting for: " + description);
                return false;
            }
            try {
                Thread.sleep(checkInterval);
            } catch (InterruptedException e) {
                Thread.currentThread().interrupt();
                return false;
            }
        }
        return true;
    }

    private void waitForTick(long tick, long timeoutMillis) throws InterruptedException {
        assertTrue(waitForCondition(
            () -> sim.getCurrentTick() >= tick,
            timeoutMillis,
            "tick to reach " + tick + " (current: " + sim.getCurrentTick() + ")"
        ));
    }

    /**
     * Helper method to wait until the simulation engine thread has shut down.
     * @param timeoutMillis The maximum time to wait.
     * @throws InterruptedException if the thread is interrupted while waiting.
     */
    private void waitForShutdown(long timeoutMillis) throws InterruptedException {
        assertTrue(waitForCondition(
            () -> !sim.isRunning(),
            timeoutMillis,
            "simulation engine to shutdown"
        ));
    }

    /**
     * A simple test to verify that the simulation engine can be started and then gracefully shut down.
     * This is an integration test of the service lifecycle.
     * @throws Exception if the test fails.
     */
    @Test
    @Tag("integration")
    void simple_start_shutdown_test() throws Exception {
        ITickMessageQueue q = new InMemoryTickQueue();
        sim = new SimulationEngine(q, new int[]{10, 10}, true); // Small world

        sim.start();

        // Wait for simulation to start and produce some ticks
        waitForTick(0, 5000);
        assertThat(sim.getCurrentTick()).isGreaterThanOrEqualTo(0L);

        // Shutdown
        sim.shutdown();
        
        // Wait for shutdown to complete
        waitForShutdown(5000);
        
        assertThat(sim.isRunning()).isFalse();
    }

    /**
     * A comprehensive test that verifies the full lifecycle of the simulation engine:
     * start, run, pause, resume, and shutdown. It checks that ticks are produced
     * only when the service is in a running state.
     * This is an integration test of the service lifecycle.
     * @throws Exception if the test fails.
     */
    @Test
    @Tag("integration")
    void start_pause_resume_shutdown_cycle_advances_ticks() throws Exception {
        ITickMessageQueue q = new InMemoryTickQueue();
        sim = new SimulationEngine(q, new int[]{10, 10}, true); // Much smaller world

        sim.start();

        // 1. Wait for the simulation to initialize and produce the first tick.
        waitForTick(0, 5000);
        IQueueMessage initialMessage = q.poll(5, TimeUnit.SECONDS);
        assertThat(initialMessage).isNotNull();
        long initialTick = ((RawTickState) initialMessage).tickNumber();
        assertThat(initialTick).isGreaterThanOrEqualTo(0L);

        // 2. Let the simulation run briefly.
        waitForTick(initialTick + 1, 5000);
        long t1 = sim.getCurrentTick();
        assertThat(t1).isGreaterThan(initialTick);

        // 3. Pause and wait for it to take effect.
        sim.pause();
        assertTrue(waitForCondition(
            sim::isPaused,
            1000,
            "simulation to pause"
        ));
        long t3 = sim.getCurrentTick();

        // 4. Drain the queue AFTER pausing.
        while (q.poll() != null) {
            // do nothing
        }

        // 5. Wait and assert that the queue REMAINS empty.
        assertTrue(waitForCondition(
            () -> q.size() == 0,
            1000,
            "queue to remain empty while paused"
        ));
        assertThat(q.size()).as("Queue should remain empty while paused").isZero();
        assertThat(sim.getCurrentTick()).isEqualTo(t3);

        // 6. Resume and wait for the next message.
        sim.resume();
        IQueueMessage nextMessage = q.poll(5, TimeUnit.SECONDS);
        assertThat(nextMessage).isNotNull();
        assertThat(((RawTickState) nextMessage).tickNumber()).isGreaterThan(t3);

        // 7. Shutdown.
        sim.shutdown();
        waitForShutdown(5000);
        assertThat(sim.isRunning()).isFalse();
    }

    /**
     * A minimal test to verify the shutdown functionality after a short run.
     * This is an integration test of the service lifecycle.
     * @throws Exception if the test fails.
     */
    @Test
    @Tag("integration")
    void minimal_shutdown_test() throws Exception {
        ITickMessageQueue q = new InMemoryTickQueue();
        sim = new SimulationEngine(q, new int[]{10, 10}, true); // Small world

        sim.start();

        // Wait for simulation to start
        waitForTick(0, 5000);
        assertThat(sim.getCurrentTick()).isGreaterThanOrEqualTo(0L);

        // Shutdown
        sim.shutdown();
        
        // Wait for shutdown to complete
        waitForShutdown(5000);
        
        assertThat(sim.isRunning()).isFalse();
    }

    /**
     * Verifies that the engine can be shut down immediately after starting.
     * This is an integration test of the service lifecycle robustness.
     * @throws Exception if the test fails.
     */
    @Test
    @Tag("integration")
    void immediate_shutdown_test() throws Exception {
        ITickMessageQueue q = new InMemoryTickQueue();
        sim = new SimulationEngine(q, new int[]{5, 5}, true); // Very small world

        sim.start();

        // Shutdown immediately
        sim.shutdown();
        
        // Wait for shutdown to complete
        waitForShutdown(5000);
        
        assertThat(sim.isRunning()).isFalse();
    }
}<|MERGE_RESOLUTION|>--- conflicted
+++ resolved
@@ -43,7 +43,6 @@
     }
 
     /**
-<<<<<<< HEAD
      * Wait for a condition to be true, checking every 10ms
      * @param condition The condition to wait for
      * @param timeoutMs Maximum time to wait in milliseconds
@@ -51,17 +50,9 @@
      * @return true if condition was met, false if timeout occurred
      */
     private boolean waitForCondition(BooleanSupplier condition, long timeoutMs, String description) {
-=======
-     * Helper method to wait until the simulation has reached a specific tick.
-     * @param tick The target tick number.
-     * @param timeoutMillis The maximum time to wait.
-     * @throws InterruptedException if the thread is interrupted while waiting.
-     */
-    private void waitForTick(long tick, long timeoutMillis) throws InterruptedException {
->>>>>>> 8e2df39d
         long startTime = System.currentTimeMillis();
         long checkInterval = 10; // Check every 10ms for faster response
-        
+
         while (!condition.getAsBoolean()) {
             if (System.currentTimeMillis() - startTime > timeoutMs) {
                 System.out.println("Timeout waiting for: " + description);
@@ -77,6 +68,12 @@
         return true;
     }
 
+    /**
+     * Helper method to wait until the simulation has reached a specific tick.
+     * @param tick The target tick number.
+     * @param timeoutMillis The maximum time to wait.
+     * @throws InterruptedException if the thread is interrupted while waiting.
+     */
     private void waitForTick(long tick, long timeoutMillis) throws InterruptedException {
         assertTrue(waitForCondition(
             () -> sim.getCurrentTick() >= tick,
