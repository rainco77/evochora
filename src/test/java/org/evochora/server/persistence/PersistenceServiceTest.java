--- conflicted
+++ resolved
@@ -28,7 +28,6 @@
 class PersistenceServiceTest {
 
     /**
-<<<<<<< HEAD
      * Wait for a condition to be true, checking every 10ms
      * @param condition The condition to wait for
      * @param timeoutMs Maximum time to wait in milliseconds
@@ -38,7 +37,7 @@
     private boolean waitForCondition(BooleanSupplier condition, long timeoutMs, String description) {
         long startTime = System.currentTimeMillis();
         long checkInterval = 10; // Check every 10ms for faster response
-        
+
         while (!condition.getAsBoolean()) {
             if (System.currentTimeMillis() - startTime > timeoutMs) {
                 System.out.println("Timeout waiting for: " + description);
@@ -54,7 +53,7 @@
         return true;
     }
 
-=======
+    /**
      * Verifies that the PersistenceService correctly consumes a RawTickState from the queue,
      * serializes it to JSON, and writes it as a new row in the target database.
      * <p>
@@ -63,9 +62,8 @@
      *
      * @throws Exception if thread or database operations fail.
      */
->>>>>>> 8e2df39d
     @Test
-    @Tag("integration")
+    @Tag("unit")
     void writesRawTickStateRows() throws Exception {
         ITickMessageQueue q = new InMemoryTickQueue();
         // Use the available constructor with worldShape and batchSize
