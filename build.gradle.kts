--- conflicted
+++ resolved
@@ -2,7 +2,6 @@
     java
     application
     id("org.openjfx.javafxplugin") version "0.1.0"
-    jacoco
 }
 
 group = "org.evochora"
@@ -22,9 +21,7 @@
 
 tasks.test {
     useJUnitPlatform()
-<<<<<<< HEAD
     jvmArgs("-Duser.language=en", "-Duser.country=US")
-=======
     finalizedBy(tasks.jacocoTestReport)
 }
 
@@ -40,7 +37,6 @@
             }
         })
     )
->>>>>>> ddb0d7de
 }
 
 javafx {
